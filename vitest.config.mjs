--- conflicted
+++ resolved
@@ -14,25 +14,7 @@
     setupFiles: ['./vitest.setup.ts'],
     coverage: {
       provider: 'v8',
-<<<<<<< HEAD
       include: ['lib/ai/rag-system.ts'],
-=======
-
-      reportsDirectory: './coverage',
-      reporter: ['text', 'lcov', 'html'],
-      include: [
-        'lib/auth/session.ts',
-        'app/api/chat/route.ts',
-        'lib/payments/**',
-        'lib/firebase/services/document-client.service.ts',
-      ],
-      thresholds: {
-        lines: 80,
-        functions: 80,
-        branches: 80,
-        statements: 80,
-      },
->>>>>>> e0f94b28
     },
     resolveSnapshotPath: (testPath, snapExtension) =>
       path.resolve(__dirname, '__snapshots__', `${testPath}${snapExtension}`),
