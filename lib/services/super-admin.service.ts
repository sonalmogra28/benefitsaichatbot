// lib/services/super-admin.service.ts
<<<<<<< HEAD
import {
  type SystemSettings,
  type PlatformStats,
  type AuditLog,
=======
import type {
  SystemSettings,
  PlatformStats,
  ActivityLog,
>>>>>>> 7d781ab6
} from '@/lib/types/super-admin';

// Base URL for the new API route
const API_URL = '/api/super-admin/service';

class SuperAdminService {
  /**
   * Fetches platform-wide statistics from the dedicated API route
   */
  async getPlatformStats(): Promise<PlatformStats> {
    try {
      const response = await fetch(`${API_URL}?action=getPlatformStats`);
      if (!response.ok) {
        throw new Error('Failed to fetch platform stats');
      }
      return await response.json();
    } catch (error) {
      console.error('Error fetching platform stats:', error);
      return {
        totalUsers: 0,
        totalDocuments: 0,
        totalBenefitPlans: 0,
        storageUsed: 0,
      };
    }
  }

  /**
   * Fetches recent activity logs from the dedicated API route
   */
  async getRecentActivity(limit = 10): Promise<AuditLog[]> {
    try {
      const response = await fetch(
        `${API_URL}?action=getRecentActivity&limit=${limit}`,
      );
      if (!response.ok) {
        throw new Error('Failed to fetch activity logs');
      }
      return await response.json();
    } catch (error) {
      console.error('Error fetching activity logs:', error);
      return [];
    }
  }

  /**
   * Fetches system settings from the dedicated API route
   */
  async getSystemSettings(): Promise<SystemSettings> {
    try {
      const response = await fetch(`${API_URL}?action=getSystemSettings`);
      if (!response.ok) {
        throw new Error('Failed to fetch system settings');
      }
      return await response.json();
    } catch (error) {
      console.error('Error fetching system settings:', error);
      // Return default settings on failure
      return this.getDefaultSettings();
    }
  }

  /**
   * Updates system settings via the dedicated API route
   */
  async updateSystemSettings(settings: Partial<SystemSettings>): Promise<void> {
    try {
      const response = await fetch(`${API_URL}?action=updateSystemSettings`, {
        method: 'POST',
        headers: {
          'Content-Type': 'application/json',
        },
        body: JSON.stringify(settings),
      });
      if (!response.ok) {
        throw new Error('Failed to update system settings');
      }
    } catch (error) {
      console.error('Error updating system settings:', error);
      throw error;
    }
  }

  /**
   * Defines default system settings (remains on client for fallback)
   */
  private getDefaultSettings(): SystemSettings {
    return {
      maintenanceMode: false,
      signupsEnabled: true,
<<<<<<< HEAD
      defaultBillingPlan: 'free',
      maxCompaniesPerDomain: 1,
      emailSettings: {
        provider: 'ses',
        fromEmail: 'noreply@benefitschatbot.com',
        fromName: 'Benefits Chatbot',
      },
      storageSettings: {
        provider: 'gcs',
        maxFileSizeMB: 25,
        allowedFileTypes: ['pdf', 'md'],
      },
      aiSettings: {
        provider: 'openai',
        model: 'gpt-4o-mini',
        maxTokensPerRequest: 1000,
=======
      emailSettings: {
        fromEmail: 'noreply@benefitschatbot.com',
        fromName: 'Benefits Chatbot',
      },
      storageSettings: { maxFileSizeMB: 25, allowedFileTypes: ['pdf', 'md'] },
      aiSettings: {
        provider: 'VertexAI',
        model: 'gemini-1.5-pro-preview-0409',
>>>>>>> 7d781ab6
        rateLimitPerMinute: 60,
      },
      featureFlags: {},
    };
  }
}

export const superAdminService = new SuperAdminService();
export { SuperAdminService };<|MERGE_RESOLUTION|>--- conflicted
+++ resolved
@@ -1,15 +1,8 @@
 // lib/services/super-admin.service.ts
-<<<<<<< HEAD
 import {
   type SystemSettings,
   type PlatformStats,
   type AuditLog,
-=======
-import type {
-  SystemSettings,
-  PlatformStats,
-  ActivityLog,
->>>>>>> 7d781ab6
 } from '@/lib/types/super-admin';
 
 // Base URL for the new API route
@@ -100,7 +93,6 @@
     return {
       maintenanceMode: false,
       signupsEnabled: true,
-<<<<<<< HEAD
       defaultBillingPlan: 'free',
       maxCompaniesPerDomain: 1,
       emailSettings: {
@@ -117,16 +109,6 @@
         provider: 'openai',
         model: 'gpt-4o-mini',
         maxTokensPerRequest: 1000,
-=======
-      emailSettings: {
-        fromEmail: 'noreply@benefitschatbot.com',
-        fromName: 'Benefits Chatbot',
-      },
-      storageSettings: { maxFileSizeMB: 25, allowedFileTypes: ['pdf', 'md'] },
-      aiSettings: {
-        provider: 'VertexAI',
-        model: 'gemini-1.5-pro-preview-0409',
->>>>>>> 7d781ab6
         rateLimitPerMinute: 60,
       },
       featureFlags: {},
