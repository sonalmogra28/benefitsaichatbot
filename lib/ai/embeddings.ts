--- conflicted
+++ resolved
@@ -48,20 +48,14 @@
 
   try {
     const model = getEmbeddingModel();
-<<<<<<< HEAD
     const response = await (model as any).batchEmbedContents({
-=======
-    const response = await model.batchEmbedContents({
->>>>>>> 7d781ab6
+
       requests: texts.map((text) => ({
         content: { parts: [{ text }] },
       })),
     });
-<<<<<<< HEAD
     return response.embeddings?.map((e: any) => e.values) ?? [];
-=======
-    return response.embeddings?.map((e) => e.values) ?? [];
->>>>>>> 7d781ab6
+
   } catch (error) {
     console.error('Vertex AI batch embedding error:', error);
     throw new Error('Failed to generate embeddings');
