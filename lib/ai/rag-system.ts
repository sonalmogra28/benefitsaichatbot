--- conflicted
+++ resolved
@@ -95,7 +95,7 @@
     if (!neighbors || neighbors.length === 0) {
       return [];
     }
-<<<<<<< HEAD
+
   
     const chunkIds = neighbors.map((n: any) => n.datapoint.datapointId);
     
@@ -112,29 +112,7 @@
         score: neighbor.distance, // Vertex AI returns distance, can be converted to similarity
       };
     }).filter((result: any) => result.chunk && result.chunk.companyId === companyId);
-=======
 
-    const chunkIds = neighbors.map((n) => n.datapoint.datapointId);
-
-    // Fetch chunk content from Firestore based on IDs from vector search
-    const chunkDocs = await adminDb
-      .collection('document_chunks')
-      .where('id', 'in', chunkIds)
-      .get();
-
-    const chunksById = new Map();
-    chunkDocs.forEach((doc) => chunksById.set(doc.id, doc.data()));
-
-    return neighbors
-      .map((neighbor) => {
-        const chunk = chunksById.get(neighbor.datapoint.datapointId);
-        return {
-          chunk,
-          score: neighbor.distance, // Vertex AI returns distance, can be converted to similarity
-        };
-      })
-      .filter((result) => result.chunk && result.chunk.companyId === companyId);
->>>>>>> 99da767b
   }
 
   private splitIntoChunks(text: string, size = 1000): string[] {
