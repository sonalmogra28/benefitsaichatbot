--- conflicted
+++ resolved
@@ -2,22 +2,14 @@
 
 A multi-tenant, AI-powered benefits management platform that transforms employee benefits decisions through conversational AI, visual analytics, and intelligent automation.
 
-<<<<<<< HEAD
+
 ## 📦 Project Overview
 
 - Version `3.1.0`
 - Firebase/Google Cloud deployment
 - Vertex AI as primary model (OpenAI/Claude fallbacks)
 - Migration status: PostgreSQL ➜ Firebase
-=======
-## 🚀 Project Overview
-
-**Version**: MVP (Single-tenant)  
-**Stack**: Next.js 15, TypeScript, Firestore, Firebase Hosting, Vertex AI SDK
-**Deployment**: Firebase Hosting (Production)
-**AI Model**: Vertex AI Gemini (with xAI Grok-2 and OpenAI GPT-4 fallback ready)
-
->>>>>>> 77cad1b1
+
 
 ### ✅ Completed Features
 - Basic conversational AI with benefits personality
@@ -103,13 +95,6 @@
 ### Prerequisites
 - Node.js >= 20.0.0
 - pnpm >= 8.0.0
-<<<<<<< HEAD
-=======
-- Firebase CLI
-
-- Google Cloud SDK (for Vertex AI)
->>>>>>> 77cad1b1
-
 ### Environment Setup
 ```bash
 # Clone repository
@@ -127,12 +112,7 @@
 FIREBASE_PROJECT_ID=       # Firebase project identifier
 FIREBASE_CLIENT_EMAIL=     # Service account client email
 FIREBASE_PRIVATE_KEY=      # Base64-encoded private key
-<<<<<<< HEAD
-AUTH_SECRET=               # NextAuth secret (generate with: openssl rand -base64 32)
-OPENAI_API_KEY=            # For GPT-4 fallback
-XAI_API_KEY=               # For Grok-2 (primary)
-=======
->>>>>>> 77cad1b1
+
 ```
 
 #### Google Cloud Setup
@@ -180,18 +160,8 @@
 # Run tests
 pnpm test
 
-<<<<<<< HEAD
 # Push schema changes (dev only)
 pnpm db:push
-=======
-# Linting
-pnpm run lint
-pnpm run lint:fix
-
-# Format code
-pnpm run format
-
->>>>>>> 77cad1b1
 ```
 
 ## 🧪 Testing Strategy
@@ -222,28 +192,6 @@
 # - Security audit
 ```
 
-<<<<<<< HEAD
-=======
-## 🚀 Deployment
-
-### Firebase Deployment (Production)
-```bash
-# Deploy to production
-firebase deploy --only hosting
-
-# Deploy to preview channel
-firebase hosting:channel:deploy preview
-
-# Check deployment status
-firebase hosting:sites:list
-```
-
-### Environment Configuration
-- **Development**: Firebase emulators, development API keys
-- **Staging**: Staging Firebase project, test API keys
-- **Production**: Production Firebase project, production API keys
-
->>>>>>> 77cad1b1
 ## 📁 Project Structure
 
 ```
@@ -261,12 +209,8 @@
 │   │   ├── tools/         # AI function tools
 │   │   ├── prompts/       # System prompts
 │   │   └── context/       # Context management
-<<<<<<< HEAD
 │   ├── db/                # Database layer
 │   │   ├── schema/        # Database schemas
-=======
-│   ├── db/                # Firestore data layer
->>>>>>> 77cad1b1
 │   │   ├── repositories/  # Data access layer
 │   │   └── converters/    # Firestore converters and utilities
 │   └── utils/             # Utility functions
@@ -286,10 +230,6 @@
 
 ### Data Protection
 - End-to-end encryption (TLS 1.3)
-<<<<<<< HEAD
-=======
-- Security rules in Firestore
->>>>>>> 77cad1b1
 - Encrypted environment variables
 - No PII/PHI storage in logs
 
@@ -328,11 +268,6 @@
 ## 📊 Monitoring & Analytics
 
 ### Production Monitoring
-<<<<<<< HEAD
-=======
-
-- **Firebase Analytics**: Page views, performance metrics
->>>>>>> 77cad1b1
 - **Error Tracking**: Sentry (to be configured)
 - **AI Metrics**: Token usage, response times
 - **Business Metrics**: Custom analytics dashboard
