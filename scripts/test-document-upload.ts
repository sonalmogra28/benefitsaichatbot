import { config } from 'dotenv';
import path from 'node:path';

// Load environment variables BEFORE any other imports
config({ path: path.resolve(process.cwd(), '.env.local') });

import { db } from '../lib/db';
import { knowledgeBaseDocuments } from '../lib/db/schema';
import { eq } from 'drizzle-orm';
import { IndexEndpointServiceClient } from '@google-cloud/aiplatform';
import { GoogleAuth } from 'google-auth-library';
<<<<<<< HEAD
import { upsertDocumentChunks } from '../lib/ai/vector-search';
import { generateEmbeddings } from '../lib/ai/embeddings';
=======
>>>>>>> 70063976

async function testDocumentProcessing() {
  console.log('🧪 Testing Document Processing Pipeline with Vertex AI');
  console.log('======================================================\n');

  try {
    // Test 1: Check Vertex AI connection
    console.log('1️⃣ Testing Vertex AI Connection...');
    const project = process.env.GOOGLE_CLOUD_PROJECT || '';
    const location = 'us-central1';
    const indexEndpointId = process.env.VERTEX_AI_INDEX_ENDPOINT_ID || '';

    if (!project || !indexEndpointId) {
      throw new Error(
        'GOOGLE_CLOUD_PROJECT and VERTEX_AI_INDEX_ENDPOINT_ID must be set in .env.local',
      );
    }

    const auth = new GoogleAuth({
      scopes: 'https://www.googleapis.com/auth/cloud-platform',
    });
    const client = new IndexEndpointServiceClient({
      auth,
      apiEndpoint: `${location}-aiplatform.googleapis.com`,
    });
    const endpointName = `projects/${project}/locations/${location}/indexEndpoints/${indexEndpointId}`;

    const [endpoint] = await client.getIndexEndpoint({ name: endpointName });
    console.log('✅ Vertex AI connected successfully');
    console.log(`   Endpoint: ${endpoint.displayName}\n`);

    // Test 2: Test text chunking
    console.log('2️⃣ Testing Text Chunking...');
    const testText = `This is a test document for the benefits platform. It contains information about health insurance plans.
    
    Section 1: Medical Coverage
    Our medical plan covers doctor visits, hospital stays, and prescription medications. The annual deductible is $1,000 for individuals and $2,000 for families.
    
    Section 2: Dental Coverage
    Dental benefits include preventive care, basic procedures, and major procedures. Preventive care is covered at 100% with no deductible.
    
    Section 3: Vision Coverage
    Vision benefits include annual eye exams and allowances for glasses or contact lenses. The plan provides $150 annually for frames.`;

    const { chunkText } = await import('../lib/documents/processor');
    const chunks = chunkText(testText, { maxChunkSize: 200, overlapSize: 50 });
    console.log(
      `✅ Text chunked successfully: ${chunks.length} chunks created`,
    );
    console.log(`   Sample chunk: "${chunks[0].substring(0, 100)}..."\n`);

    // Test 3: Create a test document in the database
    console.log('3️⃣ Creating Test Document in Database...');
    const testDocumentData = {
      companyId: 'test-company-001',
      title: 'Test Benefits Guide',
      content: testText,
      documentType: 'guide' as const,
      category: 'benefits',
      tags: ['test', 'benefits', 'health'],
      fileUrl: 'https://example.com/test-doc.pdf', // Dummy URL for testing
      fileType: 'text/plain',
      createdBy: 'test-user-001',
      isPublic: false,
    };

    const [testDocument] = await db
      .insert(knowledgeBaseDocuments)
      .values(testDocumentData)
      .returning();
    console.log(`✅ Test document created with ID: ${testDocument.id}\n`);

    // Test 4: Process the document and upsert to Vertex AI
    console.log('4️⃣ Testing Document Processing and Upserting to Vertex AI...');
<<<<<<< HEAD
    const baseChunks = chunks.slice(0, 3).map((chunk, i) => ({
=======
    const documentChunks = chunks.slice(0, 3).map((chunk, i) => ({

>>>>>>> 70063976
      id: `${testDocument.id}-chunk-${i}`,
      text: chunk,
      metadata: {
        documentId: testDocument.id,
        companyId: testDocument.companyId,
        documentTitle: testDocument.title,
        chunkIndex: i,
        category: testDocument.category || undefined,
        tags: (testDocument.tags as string[]) || [],
      },
    }));
<<<<<<< HEAD

=======
>>>>>>> 70063976
    const embeddings = await generateEmbeddings(baseChunks.map((c) => c.text));
    const documentChunks = baseChunks.map((chunk, i) => ({
      ...chunk,
      embedding: embeddings[i],
    }));

    const { status, vectorsUpserted } = await upsertDocumentChunks(
      testDocument.companyId,
      documentChunks,
    );

    console.log(`✅ Document processed and upserted successfully`);
    console.log(`   Status: ${status}`);
    console.log(`   Vectors stored: ${vectorsUpserted}\n`);

    // Cleanup
    console.log('5️⃣ Cleaning up test data...');
    await db
      .delete(knowledgeBaseDocuments)
      .where(eq(knowledgeBaseDocuments.id, testDocument.id));
    // Note: Vertex AI vectors will remain. Deletion by ID is more complex and not tested here.
    console.log('✅ Test document deleted from database\n');

    console.log('🎉 All tests passed successfully!');
    console.log(
      'The document processing pipeline with Vertex AI is working correctly.',
    );
  } catch (error) {
    console.error('❌ Test failed:', error);
    process.exit(1);
  }
}

// Run the test
testDocumentProcessing()
  .then(() => {
    console.log('\n✨ Test completed');
    process.exit(0);
  })
  .catch((error) => {
    console.error('Fatal error:', error);
    process.exit(1);
  });<|MERGE_RESOLUTION|>--- conflicted
+++ resolved
@@ -9,11 +9,9 @@
 import { eq } from 'drizzle-orm';
 import { IndexEndpointServiceClient } from '@google-cloud/aiplatform';
 import { GoogleAuth } from 'google-auth-library';
-<<<<<<< HEAD
 import { upsertDocumentChunks } from '../lib/ai/vector-search';
 import { generateEmbeddings } from '../lib/ai/embeddings';
-=======
->>>>>>> 70063976
+
 
 async function testDocumentProcessing() {
   console.log('🧪 Testing Document Processing Pipeline with Vertex AI');
@@ -88,12 +86,8 @@
 
     // Test 4: Process the document and upsert to Vertex AI
     console.log('4️⃣ Testing Document Processing and Upserting to Vertex AI...');
-<<<<<<< HEAD
     const baseChunks = chunks.slice(0, 3).map((chunk, i) => ({
-=======
-    const documentChunks = chunks.slice(0, 3).map((chunk, i) => ({
 
->>>>>>> 70063976
       id: `${testDocument.id}-chunk-${i}`,
       text: chunk,
       metadata: {
@@ -105,10 +99,7 @@
         tags: (testDocument.tags as string[]) || [],
       },
     }));
-<<<<<<< HEAD
 
-=======
->>>>>>> 70063976
     const embeddings = await generateEmbeddings(baseChunks.map((c) => c.text));
     const documentChunks = baseChunks.map((chunk, i) => ({
       ...chunk,
