--- conflicted
+++ resolved
@@ -1,18 +1,10 @@
 import * as functions from 'firebase-functions/v1';
 import { adminDb, adminStorage } from './firebase-admin';
 import { FieldValue } from 'firebase-admin/firestore';
-<<<<<<< HEAD
+
 import pdf from 'pdf-parse';
 import mammoth from 'mammoth';
-=======
-import * as pdf from 'pdf-parse';
-import * as mammoth from 'mammoth';
-import { generateEmbeddings } from '../../lib/ai/embeddings';
-import { vectorSearchService } from '../../lib/ai/vector-search';
 
-const BUCKET_NAME =
-  process.env.GCLOUD_STORAGE_BUCKET || 'your-default-bucket-name';
->>>>>>> 99da767b
 
 async function getTextFromPdf(fileBuffer: Buffer): Promise<string> {
   const data = await pdf(fileBuffer);
@@ -26,7 +18,7 @@
 
 export const processDocumentOnUpload = functions.storage
   .object()
-<<<<<<< HEAD
+
   .onFinalize(async (object: functions.storage.ObjectMetadata) => {
     const { bucket, name: filePath, contentType } = object;
 
@@ -66,13 +58,7 @@
     } else {
       console.warn(`Unsupported content type: ${contentType}. Skipping.`);
       await documentRef.update({ status: 'failed', error: 'Unsupported file type', updatedAt: FieldValue.serverTimestamp() });
-=======
-  .onFinalize(async (object) => {
-    const { bucket, name: filePath, contentType } = object;
 
-    if (!filePath || !contentType) {
-      console.log('File path or content type is missing.');
->>>>>>> 99da767b
       return;
     }
 
@@ -106,7 +92,7 @@
         status: 'processing',
         updatedAt: FieldValue.serverTimestamp(),
       });
-<<<<<<< HEAD
+
     });
     await batch.commit();
 
@@ -128,87 +114,4 @@
       console.error('Failed to update document status to "failed":', err),
     );
   }
-=======
-
-      const fileBuffer = await adminStorage
-        .bucket(bucket)
-        .file(filePath)
-        .download();
-      let content = '';
-
-      if (contentType === 'application/pdf') {
-        content = await getTextFromPdf(fileBuffer[0]);
-      } else if (
-        contentType ===
-        'application/vnd.openxmlformats-officedocument.wordprocessingml.document'
-      ) {
-        content = await getTextFromDocx(fileBuffer[0]);
-      } else {
-        console.warn(`Unsupported content type: ${contentType}. Skipping.`);
-        await documentRef.update({
-          status: 'failed',
-          error: 'Unsupported file type',
-          updatedAt: FieldValue.serverTimestamp(),
-        });
-        return;
-      }
-
-      if (!content || content.trim().length === 0) {
-        throw new Error('No content extracted from the document.');
-      }
-
-      // Simple chunking strategy
-      const chunks = content.match(/.{1,1500}/gs) || [];
-      const chunksCollectionRef = documentRef.collection('content_chunks');
-      const batch = adminDb.batch();
-
-      chunks.forEach((chunk, index) => {
-        const chunkId = `${documentId}_chunk_${index}`;
-        const chunkRef = chunksCollectionRef.doc(chunkId);
-        batch.set(chunkRef, {
-          id: chunkId,
-          content: chunk,
-          chunkNumber: index + 1,
-          charCount: chunk.length,
-        });
-      });
-      await batch.commit();
-
-      if (companyId) {
-        const embeddings = await generateEmbeddings(chunks);
-        const upsertPayload = embeddings.map((embedding, index) => ({
-          id: `${documentId}_chunk_${index}`,
-          embedding,
-          companyId,
-        }));
-        await vectorSearchService.upsertChunks(upsertPayload);
-      } else {
-        console.warn(
-          `No companyId found for document ${documentId}; skipping vector upsert.`,
-        );
-      }
-
-      await documentRef.update({
-        status: 'processed',
-        chunkCount: chunks.length,
-        totalCharCount: content.length,
-        updatedAt: FieldValue.serverTimestamp(),
-      });
-
-      console.log(
-        `[SUCCESS] Stored ${chunks.length} chunks for document ${documentId}`,
-      );
-    } catch (error) {
-      console.error(`[FAIL] Could not process document ${documentId}:`, error);
-      await documentRef
-        .update({
-          status: 'failed',
-          error: (error as Error).message,
-          updatedAt: FieldValue.serverTimestamp(),
-        })
-        .catch((err) =>
-          console.error(`Failed to update document status to "failed":`, err),
-        );
-    }
->>>>>>> 99da767b
   });