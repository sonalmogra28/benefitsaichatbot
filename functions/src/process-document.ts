import * as functions from 'firebase-functions';
import { adminDb, adminStorage } from './firebase-admin';
import { FieldValue } from 'firebase-admin/firestore';
import * as pdf from 'pdf-parse';
import * as mammoth from 'mammoth';
import { generateEmbeddings } from '../../lib/ai/embeddings';
import { vectorSearchService } from '../../lib/ai/vector-search';

<<<<<<< HEAD
// The Cloud Storage bucket to process documents from. This must be set via
// environment variable so the function doesn't accidentally process files from
// unintended buckets.
const BUCKET_NAME = process.env.GCLOUD_STORAGE_BUCKET;
=======
const BUCKET_NAME =
  process.env.GCLOUD_STORAGE_BUCKET || 'your-default-bucket-name';
>>>>>>> c59daf3d

async function getTextFromPdf(fileBuffer: Buffer): Promise<string> {
  const data = await pdf(fileBuffer);
  return data.text;
}

async function getTextFromDocx(fileBuffer: Buffer): Promise<string> {
  const { value } = await mammoth.extractRawText({ buffer: fileBuffer });
  return value;
}

export const processDocumentOnUpload = functions.storage
  .object()
  .onFinalize(async (object) => {
    const { bucket, name: filePath, contentType } = object;

    if (!filePath || !contentType) {
<<<<<<< HEAD
      console.error('File path or content type is missing.');
      return;
    }

    if (!bucket) {
      console.error('Storage event missing bucket information.');
      return;
    }

    if (!BUCKET_NAME) {
      console.error('GCLOUD_STORAGE_BUCKET environment variable is not set.');
      return;
    }

    // Only process events from the configured bucket to avoid unintended work.
    if (bucket !== BUCKET_NAME) {
      console.log(
        `File from bucket ${bucket} ignored; expecting ${BUCKET_NAME}.`,
      );
      return;
    }

    // For this project, we only care about documents in the 'documents' folder
    if (!filePath.startsWith('documents/')) {
      console.log(`File ${filePath} is not in a 'documents' folder, skipping.`);
      return;
    }

    // Find the corresponding document in Firestore
    const documentsRef = adminDb.collection('documents');
    const snapshot = await documentsRef
      .where('storagePath', '==', filePath)
      .limit(1)
      .get();

    if (snapshot.empty) {
      console.error(
        `No Firestore document found for storage path: ${filePath}`,
      );
      return;
    }

    const documentRef = snapshot.docs[0].ref;
    const documentId = documentRef.id;
=======
      console.log('File path or content type is missing.');
      return;
    }

    // For this project, we only care about documents in the 'documents' folder
    if (!filePath.startsWith('documents/')) {
      console.log(`File ${filePath} is not in a 'documents' folder, skipping.`);
      return;
    }

    // Find the corresponding document in Firestore
    const documentsRef = adminDb.collection('documents');
    const snapshot = await documentsRef
      .where('storagePath', '==', filePath)
      .limit(1)
      .get();

    if (snapshot.empty) {
      console.error(
        `No Firestore document found for storage path: ${filePath}`,
      );
      return;
    }
    const documentDoc = snapshot.docs[0];
    const documentRef = documentDoc.ref;
    const documentId = documentRef.id;
    const companyId = documentDoc.get('companyId');
>>>>>>> c59daf3d

    try {
      console.log(`Processing document ${documentId} for file: ${filePath}`);
      await documentRef.update({
        status: 'processing',
        updatedAt: FieldValue.serverTimestamp(),
      });

<<<<<<< HEAD
      // Read the file from the configured bucket.
      const fileBuffer = await adminStorage
        .bucket(BUCKET_NAME)
=======
      const fileBuffer = await adminStorage
        .bucket(bucket)
>>>>>>> c59daf3d
        .file(filePath)
        .download();
      let content = '';

      if (contentType === 'application/pdf') {
        content = await getTextFromPdf(fileBuffer[0]);
      } else if (
        contentType ===
        'application/vnd.openxmlformats-officedocument.wordprocessingml.document'
      ) {
        content = await getTextFromDocx(fileBuffer[0]);
      } else {
        console.warn(`Unsupported content type: ${contentType}. Skipping.`);
        await documentRef.update({
          status: 'failed',
          error: 'Unsupported file type',
          updatedAt: FieldValue.serverTimestamp(),
        });
        return;
      }

      if (!content || content.trim().length === 0) {
        throw new Error('No content extracted from the document.');
      }

      // Simple chunking strategy
      const chunks = content.match(/.{1,1500}/gs) || [];
      const chunksCollectionRef = documentRef.collection('content_chunks');
      const batch = adminDb.batch();

      chunks.forEach((chunk, index) => {
<<<<<<< HEAD
        const chunkRef = chunksCollectionRef.doc(`chunk_${index}`);
        batch.set(chunkRef, {
=======
        const chunkId = `${documentId}_chunk_${index}`;
        const chunkRef = chunksCollectionRef.doc(chunkId);
        batch.set(chunkRef, {
          id: chunkId,
>>>>>>> c59daf3d
          content: chunk,
          chunkNumber: index + 1,
          charCount: chunk.length,
        });
      });
      await batch.commit();

<<<<<<< HEAD
=======
      if (companyId) {
        const embeddings = await generateEmbeddings(chunks);
        const upsertPayload = embeddings.map((embedding, index) => ({
          id: `${documentId}_chunk_${index}`,
          embedding,
          companyId,
        }));
        await vectorSearchService.upsertChunks(upsertPayload);
      } else {
        console.warn(
          `No companyId found for document ${documentId}; skipping vector upsert.`,
        );
      }

>>>>>>> c59daf3d
      await documentRef.update({
        status: 'processed',
        chunkCount: chunks.length,
        totalCharCount: content.length,
        updatedAt: FieldValue.serverTimestamp(),
      });

      console.log(
        `[SUCCESS] Stored ${chunks.length} chunks for document ${documentId}`,
      );
    } catch (error) {
      console.error(`[FAIL] Could not process document ${documentId}:`, error);
      await documentRef
        .update({
          status: 'failed',
          error: (error as Error).message,
          updatedAt: FieldValue.serverTimestamp(),
        })
        .catch((err) =>
          console.error(`Failed to update document status to "failed":`, err),
        );
    }
  });<|MERGE_RESOLUTION|>--- conflicted
+++ resolved
@@ -5,16 +5,11 @@
 import * as mammoth from 'mammoth';
 import { generateEmbeddings } from '../../lib/ai/embeddings';
 import { vectorSearchService } from '../../lib/ai/vector-search';
-
-<<<<<<< HEAD
 // The Cloud Storage bucket to process documents from. This must be set via
 // environment variable so the function doesn't accidentally process files from
 // unintended buckets.
 const BUCKET_NAME = process.env.GCLOUD_STORAGE_BUCKET;
-=======
-const BUCKET_NAME =
-  process.env.GCLOUD_STORAGE_BUCKET || 'your-default-bucket-name';
->>>>>>> c59daf3d
+
 
 async function getTextFromPdf(fileBuffer: Buffer): Promise<string> {
   const data = await pdf(fileBuffer);
@@ -32,7 +27,6 @@
     const { bucket, name: filePath, contentType } = object;
 
     if (!filePath || !contentType) {
-<<<<<<< HEAD
       console.error('File path or content type is missing.');
       return;
     }
@@ -77,35 +71,7 @@
 
     const documentRef = snapshot.docs[0].ref;
     const documentId = documentRef.id;
-=======
-      console.log('File path or content type is missing.');
-      return;
-    }
 
-    // For this project, we only care about documents in the 'documents' folder
-    if (!filePath.startsWith('documents/')) {
-      console.log(`File ${filePath} is not in a 'documents' folder, skipping.`);
-      return;
-    }
-
-    // Find the corresponding document in Firestore
-    const documentsRef = adminDb.collection('documents');
-    const snapshot = await documentsRef
-      .where('storagePath', '==', filePath)
-      .limit(1)
-      .get();
-
-    if (snapshot.empty) {
-      console.error(
-        `No Firestore document found for storage path: ${filePath}`,
-      );
-      return;
-    }
-    const documentDoc = snapshot.docs[0];
-    const documentRef = documentDoc.ref;
-    const documentId = documentRef.id;
-    const companyId = documentDoc.get('companyId');
->>>>>>> c59daf3d
 
     try {
       console.log(`Processing document ${documentId} for file: ${filePath}`);
@@ -113,15 +79,9 @@
         status: 'processing',
         updatedAt: FieldValue.serverTimestamp(),
       });
-
-<<<<<<< HEAD
       // Read the file from the configured bucket.
       const fileBuffer = await adminStorage
         .bucket(BUCKET_NAME)
-=======
-      const fileBuffer = await adminStorage
-        .bucket(bucket)
->>>>>>> c59daf3d
         .file(filePath)
         .download();
       let content = '';
@@ -153,15 +113,9 @@
       const batch = adminDb.batch();
 
       chunks.forEach((chunk, index) => {
-<<<<<<< HEAD
         const chunkRef = chunksCollectionRef.doc(`chunk_${index}`);
         batch.set(chunkRef, {
-=======
-        const chunkId = `${documentId}_chunk_${index}`;
-        const chunkRef = chunksCollectionRef.doc(chunkId);
-        batch.set(chunkRef, {
-          id: chunkId,
->>>>>>> c59daf3d
+
           content: chunk,
           chunkNumber: index + 1,
           charCount: chunk.length,
@@ -169,23 +123,7 @@
       });
       await batch.commit();
 
-<<<<<<< HEAD
-=======
-      if (companyId) {
-        const embeddings = await generateEmbeddings(chunks);
-        const upsertPayload = embeddings.map((embedding, index) => ({
-          id: `${documentId}_chunk_${index}`,
-          embedding,
-          companyId,
-        }));
-        await vectorSearchService.upsertChunks(upsertPayload);
-      } else {
-        console.warn(
-          `No companyId found for document ${documentId}; skipping vector upsert.`,
-        );
-      }
 
->>>>>>> c59daf3d
       await documentRef.update({
         status: 'processed',
         chunkCount: chunks.length,
